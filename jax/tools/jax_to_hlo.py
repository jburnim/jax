# Copyright 2019 Google LLC
#
# Licensed under the Apache License, Version 2.0 (the "License");
# you may not use this file except in compliance with the License.
# You may obtain a copy of the License at
#
#     https://www.apache.org/licenses/LICENSE-2.0
#
# Unless required by applicable law or agreed to in writing, software
# distributed under the License is distributed on an "AS IS" BASIS,
# WITHOUT WARRANTIES OR CONDITIONS OF ANY KIND, either express or implied.
# See the License for the specific language governing permissions and
# limitations under the License.

r"""Tool to convert a JAX function to an HLO proto.

This script is meant to be used as part of a genrule that converts a JAX program
into an HLO proto.  The HLO proto represents an XLA program, and can be run from
e.g. a C++ program, without involving any Python.

This lets you use JAX as a convenient frontend for writing "XLA programs".  From
another perspective, this script lets you make JAX into an ahead-of-time JAX ->
XLA compiler, although when you run the XLA program, it will still be compiled
just-in-time.

Usage:

  $ cat prog.py
  import jax.numpy as np

  def fn(x, y, z):
    return np.dot(x, y) / z

  $ python jax_to_hlo.py \
    --fn prog.fn \
    --input_shapes '[("y": "f32[128,32]"), ("x", "f32[8,128]")]' \
    --constants '{"z": 3.14159}' \
    --hlo_text_dest /tmp/fn_hlo.txt \
    --hlo_proto_dest /tmp/fn_hlo.pb

Alternatively, you can use this script via a genrule.  This way bazel will
generate the hlo text/proto as part of compilation, and then e.g. a C++ program
can depend on this.  See jax_to_hlo macro in build_defs.bzl.

The order of elements in input_shapes determines the order of parameters in the
resulting HLO program.

<<<<<<< HEAD
  py_library(name = "prog", srcs = ["prog.py"])

  jax_to_hlo(
    src = "//your/thing:prog",
    fn = "your.thing.prog.fn",  # Fully-qualified module name
    input_shapes = {
      "x": "f32[8,128]",
      "y": "f32[128,32]",
    }
  )

This generates two BUILD targets:

  //your/thing:prog_hlo.pb
  //your/thing:prog_hlo.txt

You can then depend on one of these as a data dependency and invoke it using
XLA's public C++ APIs (See tensorflow/compiler/xla/service/hlo_runner.h).
=======
Values of `constants` which are lists are converted to Numpy arrays using
np.asarray.  In addition, you can specify constants using the flag
--evaled_constants; values there that are strings are first evaluated using
ast.literal_eval.  --evaled_constants is primarly useful for genrules; Skylark
doesn't support floating-point types, so genrules need to deal in strings.
>>>>>>> 9790890b

Note that XLA's backwards-compatibility guarantees for saved HLO are currently
(2019-06-13) best-effort.  It will mostly work, but it will occasionally break,
and the XLA team won't (and in fact will be unable to) help.  One way to be sure
it won't break is to use the same version of XLA to build the HLO as you use to
run it.  The genrule above makes this easy.

Implementation note: This script must be python2 compatible for now, because
Google's genrules still run with python2, b/66712815.
"""

from __future__ import absolute_import
from __future__ import division
from __future__ import print_function

from ast import literal_eval
import importlib
import functools

from absl import app
from absl import flags
import jax.api
import jax.numpy as np
from jaxlib import xla_client

FLAGS = flags.FLAGS


def jax_to_hlo(fn, input_shapes, constants=None):
  """Converts a JAX function to an HLO module.

  Args:
    fn: Function to convert.
    input_shapes: List of tuples (arg name, xla_client.Shape),
      indicating the shapes of the arguments to fn.  The order of parameters in
      the resulting XLA program will match the order in this list.
    constants: Dict mapping function argument name to a Python value.  Specified
      arguments these values as compile-time constants.

  Returns:
    A tuple (serialized_hlo_proto, hlo_text).
  """
  if not constants:
    constants = {}

  overlapping_args = set(arg_name for arg_name, _ in input_shapes) & set(
      constants.keys())
  if overlapping_args:
    raise ValueError(
        'Arguments appear in both `input_shapes` and `constants`: %s' %
        ', '.join(sorted(overlapping_args)))

  args = []
  for arg_name, shape in input_shapes:
    if not shape.is_array():
      raise ValueError('Shape %s is not an array, but currently only arrays '
                       'are supported (i.e., no tuples).' % str(shape))

    # Check that `shape` either doesn't have a layout or has the default layout.
    #
    # TODO(jlebar): This could be simpler if the Shape class exposed its layout,
    # or if Shape exposed a function to unconditionally use the default layout.
    shape_with_default_layout = xla_client.Shape.array_shape(
        shape.xla_element_type(),
        shape.dimensions()).with_major_to_minor_layout_if_absent()
    if (shape.with_major_to_minor_layout_if_absent() !=
        shape_with_default_layout):
      raise ValueError('Shape %s has a non-default layout, but only '
                       'the default layout is allowed.' % str(shape))

    args.append(np.zeros(shape.dimensions(), dtype=shape.numpy_dtype()))

  # Curry `constants` into the function.
  fn_curried = functools.partial(fn, **constants)

  # Wrapper that takes in args in the order of `input_shapes` and converts them
  # to kwargs for calling `fn`.
  def ordered_wrapper(*args):
    arg_names = [arg_name for arg_name, _ in input_shapes]
    return fn_curried(**dict(zip(arg_names, args)))

  comp = jax.api.xla_computation(ordered_wrapper)(*args)
  return (comp.GetSerializedProto(), comp.GetHloText())


def main(argv):
  if len(argv) != 1:
    raise app.UsageError('No positional arguments are accepted.')

  if not FLAGS.hlo_proto_dest and not FLAGS.hlo_text_dest:
    raise app.Error('At least one of --hlo_proto_dest and '
                    '--hlo_text_dest is required.')

  module_name, fn_name = FLAGS.fn.rsplit('.', 1)
  module = importlib.import_module(module_name)
  fn = getattr(module, fn_name)

  input_shapes = [(name, xla_client.Shape(shape_str))
                  for name, shape_str in literal_eval(FLAGS.input_shapes)]

  # Parse --constants and --evaled_constants.
  constants = {}
  for k, v in literal_eval(FLAGS.constants).items():
    if isinstance(v, list):
      v = np.asarray(v)
    constants[k] = v

  for k, v in literal_eval(FLAGS.evaled_constants).items():
    if isinstance(v, str):
      v = literal_eval(v)
    if isinstance(v, list):
      v = np.asarray(v)
    if k in constants:
      raise ValueError(
          'Argument appears in both --constants and --evaled_constants: %s' % k)
    constants[k] = v

  hlo_proto, hlo_text = jax_to_hlo(fn, input_shapes, constants)

  if FLAGS.hlo_proto_dest:
    with open(FLAGS.hlo_proto_dest, 'wb') as f:
      f.write(hlo_proto)

  if FLAGS.hlo_text_dest:
    with open(FLAGS.hlo_text_dest, 'w') as f:
      f.write(hlo_text)

def set_up_flags():
  flags.DEFINE_string(
      'fn', None,
      "Fully-qualified name of function that we're going to convert")
  flags.DEFINE_string('input_shapes', None,
                      'Python dict indicating XLA shapes of params')
  flags.DEFINE_string('constants', '{}',
                      'Python dict giving constant values for some params')
  flags.DEFINE_string('evaled_constants', '{}',
                      'Python dict giving constant values for some params.  '
                      'Values in this dict that are of type str are evaluated '
                      'using ast.literal_eval.')
  flags.DEFINE_string('hlo_proto_dest', None, 'File to write HLO proto')
  flags.DEFINE_string('hlo_text_dest', None, 'File to write HLO text')
  flags.mark_flag_as_required('fn')
  flags.mark_flag_as_required('input_shapes')


if __name__ == '__main__':
  set_up_flags()
  app.run(main)<|MERGE_RESOLUTION|>--- conflicted
+++ resolved
@@ -23,6 +23,8 @@
 XLA compiler, although when you run the XLA program, it will still be compiled
 just-in-time.
 
+See tensorflow/compiler/xla/service/hlo_runner.h.
+
 Usage:
 
   $ cat prog.py
@@ -45,32 +47,11 @@
 The order of elements in input_shapes determines the order of parameters in the
 resulting HLO program.
 
-<<<<<<< HEAD
-  py_library(name = "prog", srcs = ["prog.py"])
-
-  jax_to_hlo(
-    src = "//your/thing:prog",
-    fn = "your.thing.prog.fn",  # Fully-qualified module name
-    input_shapes = {
-      "x": "f32[8,128]",
-      "y": "f32[128,32]",
-    }
-  )
-
-This generates two BUILD targets:
-
-  //your/thing:prog_hlo.pb
-  //your/thing:prog_hlo.txt
-
-You can then depend on one of these as a data dependency and invoke it using
-XLA's public C++ APIs (See tensorflow/compiler/xla/service/hlo_runner.h).
-=======
 Values of `constants` which are lists are converted to Numpy arrays using
 np.asarray.  In addition, you can specify constants using the flag
 --evaled_constants; values there that are strings are first evaluated using
 ast.literal_eval.  --evaled_constants is primarly useful for genrules; Skylark
 doesn't support floating-point types, so genrules need to deal in strings.
->>>>>>> 9790890b
 
 Note that XLA's backwards-compatibility guarantees for saved HLO are currently
 (2019-06-13) best-effort.  It will mostly work, but it will occasionally break,
